--- conflicted
+++ resolved
@@ -135,11 +135,8 @@
 	password       string
 	devel          bool
 	depUp          bool
-<<<<<<< HEAD
 	subNotes       bool
-=======
 	description    string
->>>>>>> c60abb4d
 
 	certFile string
 	keyFile  string
@@ -222,14 +219,11 @@
 	f.StringVar(&inst.caFile, "ca-file", "", "verify certificates of HTTPS-enabled servers using this CA bundle")
 	f.BoolVar(&inst.devel, "devel", false, "use development versions, too. Equivalent to version '>0.0.0-0'. If --version is set, this is ignored.")
 	f.BoolVar(&inst.depUp, "dep-up", false, "run helm dependency update before installing the chart")
-<<<<<<< HEAD
 	f.BoolVar(&inst.subNotes, "render-subchart-notes", false, "render subchart notes along with the parent")
-=======
 	f.StringVar(&inst.description, "description", "", "specify a description for the release")
 
 	// set defaults from environment
 	settings.InitTLS(f)
->>>>>>> c60abb4d
 
 	return cmd
 }
